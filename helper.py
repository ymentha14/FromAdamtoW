--- conflicted
+++ resolved
@@ -315,11 +315,7 @@
 
     log_path_posix = Path(log_filepath)
     if not log_path_posix.exists():
-<<<<<<< HEAD
-        print("Creating log file")
-=======
         print("Creating a new log file.")
->>>>>>> e65cb86e
         with open(log_filepath, "w") as f:
             json.dump([], f, indent=4)
 
