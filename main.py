--- conflicted
+++ resolved
@@ -9,7 +9,7 @@
 from torch.utils.data.dataloader import DataLoader
 from torch.utils.data.dataset import Subset
 
-import random
+
 from pathlib import Path
 import numpy as np
 
@@ -71,11 +71,6 @@
             )
 
             # Run the cross validation phase
-<<<<<<< HEAD
-            (train_losses, train_accuracies, val_losses, val_accuracies,) = tester.run(
-                do_cv=True
-            )
-=======
             (
                 train_losses,
                 train_accuracies,
@@ -84,7 +79,6 @@
                 test_losses,
                 test_accuracies,
             ) = tester.run(do_cv=True)
->>>>>>> e65cb86e
 
             # Update the best parameter combination if we specified the --overwrite_best_param argument
             best_param, best_cv_epoch, best_cv_accuracy = h.compute_best_parameter(
@@ -94,24 +88,16 @@
                 best_cv_accuracy=best_cv_accuracy,
                 param=param,
                 optimizer=optim,
-                verbose=True
+                verbose=True,
             )
         best_params_per_optimizer[optim] = {
             "num_epoch": best_cv_epoch,
-<<<<<<< HEAD
-            "param": best_param
-=======
             "param": best_param,
->>>>>>> e65cb86e
         }
     return best_params_per_optimizer
 
 
-
 def main():
-    numpy.random.seed(seed=42)
-    torch.manual_seed(42)
-    random.seed(42)
     # setting-up logs
     LOG_DIRECTORY = Path("log")
     LOG_DIRECTORY.mkdir(exist_ok=True)
@@ -181,7 +167,11 @@
             best_params = grid_search(task, args)
             if args.overwrite_best_param:
                 if args.verbose:
-                    print("Override best parameters for task {} with {}".format(task[0], best_params))
+                    print(
+                        "Override best parameters for task {} with {}".format(
+                            task[0], best_params
+                        )
+                    )
                 # We want to overwrite the best parameters
                 h.override_best_parameters(task[0], best_params)
 
@@ -206,29 +196,6 @@
 
                 print(
                     "=" * 60
-<<<<<<< HEAD
-                    + f"\nEvaluate {task_name} with optim {optim_name} on {args.num_runs} runs with best parameters {best_param}. "
-                )
-
-                for i in range(args.num_runs):
-
-                    if args.verbose:
-                        print(f"{i}. run")
-
-                    tester = Tester(
-                        args=args,
-                        task_name=task_name,
-                        train_dataset=train_dataset,
-                        test_dataset=test_dataset,
-                        task_model=task_model,
-                        optimizer=optim_name,
-                        param=best_param,
-                        scoring_func=scoring_func,
-                        num_epochs=h.get_default_num_epochs(task_name),
-                    )
-
-                    tester.run()
-=======
                     + f"\nEvaluate {task_name} with optim {optim_name} on {args.num_runs} runs with best parameters"
                     f" {best_param_optim} for {best_num_epochs} epochs."
                 )
@@ -244,7 +211,6 @@
                     scoring_func=scoring_func,
                     num_epochs=best_num_epochs,
                 )
->>>>>>> e65cb86e
 
                 tester.run(num_runs=args.num_runs)
 
